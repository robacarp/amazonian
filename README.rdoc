--- conflicted
+++ resolved
@@ -16,13 +16,10 @@
 Then create an initializer in config/initializers:
   require 'amazonian'
   Amazonian.setup do |config|
-<<<<<<< HEAD
     config.secret = '<>'
     config.key    = '<>'
-=======
     config.secret = '<YOUR SECRET KEY>'
     config.key    = '<YOUR KEY>'
->>>>>>> ed390671
 
     # prints more debug info to the console. Default: false
     # config.debug  = true
